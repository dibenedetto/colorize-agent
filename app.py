--- conflicted
+++ resolved
@@ -1,800 +1,786 @@
-import os
-import torch
-import numpy as np
-import gradio as gr
-from PIL import Image, ImageDraw
-from transformers import pipeline
-from groundingdino.util.inference import load_model, load_image, predict
-from segment_anything import sam_model_registry, SamPredictor
-from typing import List, Tuple
-import cv2
-import json
-import logging
-import warnings
-from dotenv import load_dotenv, dotenv_values
-
-load_dotenv()
-
-# Set up logging
-logging.basicConfig(level=logging.INFO, format='%(asctime)s - %(name)s - %(levelname)s - %(message)s')
-logger = logging.getLogger(__name__)
-
-# Suppress specific warnings
-warnings.filterwarnings("ignore", category=UserWarning, message=".*The given NumPy array is not writeable.*")
-
-# Constants
-OPENAI_API_KEY = os.getenv("OPENAI_API_KEY")
-HF_API_KEY = os.getenv("HF_API_KEY")
-
-BOX_THRESHOLD = 0.35
-TEXT_THRESHOLD = 0.25
-
-MAX_OUT_TOKENS = 1024
-
-LLM_ENHANCE_PROMPT = """
-I need help identifying objects and their colors in an image based on this description:
-
-"<text>"
-
-Expand this description to clearly identify each object and its color.
-Format your response to focus only on objects and their colors, like: "red car, blue sky, green tree, brown dog".
-Only include objects that are likely visible in the image.
-Be specific about object names.
-"""
-
-LLM_EXTRACT_PROMPT = """
-Extract objects and their associated colors from the following text. Return a JSON list of [object, color] pairs.
-Only include colors mentioned in the text, or if no color is specified for an object, assign it "default".
-
-Text: "<text>"
-
-JSON Format: 
-[
-["object1", "color1"],
-["object2", "color2"],
-...
-]
-"""
-
-# Available model options
-LLM_OPTIONS = {
-	"Default": None,  # Will select automatically based on availability
-	"OpenAI": "openai",
-	"Flan-T5-XL": "google/flan-t5-xl",
-	"BART-Large": "facebook/bart-large",
-	"GPT-2-Large": "gpt2-large",
-	"GPT-2": "gpt2",
-	"Qwen-2.5": "Qwen/Qwen2.5-0.5B",
-	"Mistral-7B": "mistralai/Mistral-7B-Instruct-v0.2",
-}
-
-GROUNDING_DINO_OPTIONS = {
-	"Swin-T": {
-		"config": "GroundingDINO_SwinT_OGC.cfg.py",
-		"checkpoint": "groundingdino_swint_ogc.pth"
-	},
-	"Swin-B": {
-		"config": "GroundingDINO_SwinB.cfg.py",
-		"checkpoint": "groundingdino_swinb_cogcoor.pth"
-	},
-}
-
-SAM_OPTIONS = {
-	"ViT-H": {
-		"type": "vit_h",
-		"checkpoint": "sam_vit_h_4b8939.pth"
-	},
-	"ViT-L": {
-		"type": "vit_l",
-		"checkpoint": "sam_vit_l_0b3195.pth"
-	},
-	"ViT-B": {
-		"type": "vit_b",
-		"checkpoint": "sam_vit_b_01ec64.pth"
-	},
-}
-
-from huggingface_hub import login
-login(HF_API_KEY)
-
-class ModelLoader:
-	"""Class to handle model loading and caching"""
-	def __init__(self):
-		self.groundingdino = None
-		self.groundingdino_config = None
-		self.groundingdino_checkpoint = None
-		self.sam_predictor = None
-		self.sam_type = None
-		self.sam_checkpoint = None
-		self.llm = None
-		self.llm_name = None
-		
-	def get_groundingdino(self, config_path=None, checkpoint_path=None):
-		# If new config or checkpoint is provided, or first load
-		if ((config_path and config_path != self.groundingdino_config) or 
-			(checkpoint_path and checkpoint_path != self.groundingdino_checkpoint) or 
-			self.groundingdino is None):
-			
-			# Update paths if provided
-			self.groundingdino_config = config_path or self.groundingdino_config or GROUNDING_DINO_OPTIONS["Swin-T"]["config"]
-			self.groundingdino_checkpoint = checkpoint_path or self.groundingdino_checkpoint or GROUNDING_DINO_OPTIONS["Swin-T"]["checkpoint"]
-			
-			try:
-				logger.info(f"Loading GroundingDINO with config: {self.groundingdino_config} and checkpoint: {self.groundingdino_checkpoint}")
-				if not os.path.isfile(self.groundingdino_config):
-					torch.hub.download_url_to_file(f"https://huggingface.co/pengxian/grounding-dino/resolve/main/{self.groundingdino_config}", self.groundingdino_config)
-				if not os.path.isfile(self.groundingdino_checkpoint):
-					torch.hub.download_url_to_file(f"https://huggingface.co/pengxian/grounding-dino/resolve/main/{self.groundingdino_checkpoint}", self.groundingdino_checkpoint)
-				self.groundingdino = load_model(self.groundingdino_config, self.groundingdino_checkpoint)
-				logger.info("GroundingDINO loaded successfully")
-			except Exception as e:
-				logger.error(f"Error loading GroundingDINO: {e}")
-				raise
-				
-		return self.groundingdino
-		
-	def get_sam_predictor(self, sam_type=None, checkpoint_path=None):
-		# If new type or checkpoint is provided, or first load
-		if ((sam_type and sam_type != self.sam_type) or 
-			(checkpoint_path and checkpoint_path != self.sam_checkpoint) or 
-			self.sam_predictor is None):
-			
-			# Update paths if provided
-			self.sam_type = sam_type or self.sam_type or SAM_OPTIONS["ViT-H"]["type"]
-			self.sam_checkpoint = checkpoint_path or self.sam_checkpoint or SAM_OPTIONS["ViT-H"]["checkpoint"]
-			
-			try:
-				logger.info(f"Loading SAM with type: {self.sam_type} and checkpoint: {self.sam_checkpoint}")
-				if not os.path.isfile(self.sam_checkpoint):
-					torch.hub.download_url_to_file(f"https://dl.fbaipublicfiles.com/segment_anything/{self.sam_checkpoint}", self.sam_checkpoint)
-				sam = sam_model_registry[self.sam_type](checkpoint=self.sam_checkpoint)
-				sam.to(device=torch.device("cuda" if torch.cuda.is_available() else "cpu"))
-				self.sam_predictor = SamPredictor(sam)
-				logger.info("SAM loaded successfully")
-			except Exception as e:
-				logger.error(f"Error loading SAM: {e}")
-				raise
-				
-		return self.sam_predictor
-		
-	def get_llm(self, model_name=None):
-		# If new model is requested or first load
-		if (model_name and model_name != self.llm_name) or self.llm is None:
-			self.llm_name = model_name or self.llm_name
-			
-			try:
-				logger.info(f"Loading LLM: {self.llm_name}")
-				
-				# Handle OpenAI specifically
-				if self.llm_name == "openai":
-					try:
-						from openai import OpenAI
-						self.llm = "openai"
-						logger.info("Using OpenAI API")
-						return self.llm
-					except (ImportError, Exception) as e:
-						logger.warning(f"OpenAI import failed: {e}. Falling back to local models.")
-				
-				# Handle Hugging Face models
-				if self.llm_name and self.llm_name != "openai":
-					try:
-						if "t5" in self.llm_name.lower() or "bart" in self.llm_name.lower():
-							self.llm = pipeline("text2text-generation", model=self.llm_name)
-						else:
-							self.llm = pipeline("text-generation", model=self.llm_name)
-						logger.info(f"Loaded LLM: {self.llm_name}")
-						return self.llm
-					except Exception as e:
-						logger.error(f"Failed to load {self.llm_name}: {e}")
-				
-				# If specific model failed or no model specified, try our options in order
-				if not self.llm or self.llm == "failed":
-					for model_option in ["google/flan-t5-xl", "facebook/bart-large", "gpt2-large", "gpt2"]:
-						try:
-							if "t5" in model_option.lower() or "bart" in model_option.lower():
-								self.llm = pipeline("text2text-generation", model=model_option)
-							else:
-								self.llm = pipeline("text-generation", model=model_option)
-							self.llm_name = model_option
-							logger.info(f"Loaded fallback LLM: {model_option}")
-							break
-						except Exception as e:
-							logger.warning(f"Failed to load {model_option}: {e}")
-							continue
-				
-				# Last resort fallback
-				if not self.llm or self.llm == "failed":
-					try:
-						self.llm = pipeline("text-generation", model="gpt2")
-						self.llm_name = "gpt2"
-						logger.info("Loaded last-resort fallback model: gpt2")
-					except Exception as e:
-						logger.error(f"Failed to load any LLM model: {e}")
-						self.llm = "failed"
-					
-			except Exception as e:
-				logger.error(f"Error loading LLM: {e}")
-				self.llm = "failed"
-				
-		return self.llm
-
-# Global model loader
-model_loader = ModelLoader()
-loaded_llm_enhance_model = None
-loaded_llm_extract_model = None
-
-def extract_objects_and_colors(text: str, llm_model: str = None, llm_prompt: str = None) -> List[Tuple[str, Tuple[int, int, int]]]:
-	"""
-	Extract objects and their associated colors from text input using an LLM.
-	
-	Args:
-		text: Input text containing object descriptions and colors
-		
-	Returns:
-		List of tuples containing (object_name, color)
-	"""
-	color_object_pairs = []
-
-	# Use LLM to extract object-color pairs
-	try:
-		if llm_prompt == None:
-			llm_prompt = LLM_EXTRACT_PROMPT
-		
-		# Create a prompt for the LLM
-		prompt = llm_prompt.replace("<text>", text)
-
-		# Use Hugging Face API if available, otherwise use OpenAI
-		try:
-			from transformers import pipeline
-			
-			# Load LLM
-			global loaded_llm_extract_model
-			llm = model_loader.get_llm(llm_model)
-			loaded_llm_extract_model = model_loader.llm_name
-
-			if hasattr(llm, "tokenizer") and hasattr(llm.tokenizer, "model_max_length"):
-				max_length = int(llm.tokenizer.model_max_length)
-				max_length = min(max_length, MAX_OUT_TOKENS)
-			else:
-				max_length = MAX_OUT_TOKENS
-				
-			# Generate response
-			if llm == "openai":
-				try:
-					from openai import OpenAI
-					client = OpenAI(api_key=OPENAI_API_KEY)
-					
-					response = client.chat.completions.create(
-						model="gpt-3.5-turbo",
-						messages=[
-							{"role": "system", "content": "You extract objects and their colors from text."},
-							{"role": "user", "content": prompt}
-						],
-						max_tokens=max_length,
-						temperature=0
-					)
-					response_text = response.choices[0].message.content.strip()
-				except Exception as e:
-					logger.error(f"OpenAI API error: {e}")
-					raise
-			else:
-				response = llm(prompt, max_new_tokens=max_length, do_sample=False)
-				response_text = response[0]['generated_text']
-				if response_text.startswith(prompt):
-					response_text = response_text[len(prompt):].strip()
-			
-			# Extract the JSON part
-			json_start = response_text.find('[')
-			json_end = response_text.rfind(']') + 1
-			
-			if json_start >= 0 and json_end > json_start:
-				json_str = response_text[json_start:json_end]
-				json_str = json_str.replace("\\n", "\n").replace("\\t", "\t")  # .replace("'", '"')
-				try:
-					color_object_pairs = json.loads(json_str)
-				except json.JSONDecodeError:
-					logger.warning("Failed to parse JSON from LLM response")
-					color_object_pairs = []
-			
-		except Exception as e:
-			logger.error(f"Error using LLM for extraction: {e}")
-	
-	except Exception as e:
-		logger.error(f"LLM processing error: {e}")
-	
-	return color_object_pairs
-
-def detect_objects_with_groundingdino(image_path: str, text_prompt: str, dino_config=None, dino_checkpoint=None) -> Tuple[np.ndarray, np.ndarray, np.ndarray]:
-	"""
-	Detect objects in the image using GroundingDINO.
-	
-	Args:
-		image_path: Path to the input image
-		text_prompt: Text prompt specifying objects to detect
-		dino_config: Path to GroundingDINO config
-		dino_checkpoint: Path to GroundingDINO checkpoint
-		
-	Returns:
-		Tuple of (boxes, logits, phrases)
-	"""
-	model = model_loader.get_groundingdino(dino_config, dino_checkpoint)
-	image_source, image = load_image(image_path)
-	
-	boxes, logits, phrases = predict(
-		model=model,
-		image=image,
-		caption=text_prompt,
-		box_threshold=BOX_THRESHOLD,
-		text_threshold=TEXT_THRESHOLD
-	)
-	
-	return boxes, logits, phrases
-
-def generate_masks_with_sam(image_path: str, boxes: np.ndarray, sam_type=None, sam_checkpoint=None) -> List[np.ndarray]:
-	"""
-	Generate masks for detected objects using Segment Anything.
-	
-	Args:
-		image_path: Path to the input image
-		boxes: Bounding boxes from GroundingDINO
-		sam_type: SAM model type
-		sam_checkpoint: Path to SAM checkpoint
-		
-	Returns:
-		List of binary masks
-	"""
-	predictor = model_loader.get_sam_predictor(sam_type, sam_checkpoint)
-	
-	# Read the image
-	image = cv2.imread(image_path)
-	image = cv2.cvtColor(image, cv2.COLOR_BGR2RGB)
-	
-	# Set the image for SAM
-	predictor.set_image(image)
-	
-	# Convert boxes from normalized to absolute coordinates
-	H, W, _ = image.shape
-	transformed_boxes = torch.clone(boxes)
-	transformed_boxes[:, 0] *= W
-	transformed_boxes[:, 1] *= H
-	transformed_boxes[:, 2] *= W
-	transformed_boxes[:, 3] *= H
-	
-	# Convert to format expected by SAM
-	sam_boxes = torch.tensor(transformed_boxes, dtype=torch.float).cuda() if torch.cuda.is_available() else torch.tensor(transformed_boxes, dtype=torch.float)
-	
-	# Get masks from SAM
-	masks = []
-	for box in sam_boxes:
-		sam_result = predictor.predict(
-			box=box.cpu().numpy(),
-			multimask_output=False
-		)
-		masks.append(sam_result[0][0])  # Take the first mask
-	
-	return masks
-
-def find_color(color_name):
-	default_colors = [(255, 0, 0), (0, 255, 0), (0, 0, 255), (255, 255, 0), (255, 0, 255)]
-	return default_colors[np.random.randint(0, len(default_colors))] 
-
-def annotate_image(image_path: str, masks: List[np.ndarray], object_colors: List[Tuple[str, str]], phrases: List[str]) -> np.ndarray:
-	"""
-	Annotate the image with colored masks for detected objects.
-	
-	Args:
-		image_path: Path to the input image
-		masks: Binary masks from SAM
-		object_colors: List of (object_name, color) tuples
-		phrases: Detected phrases from GroundingDINO
-		
-	Returns:
-		Annotated image
-	"""
-	# Read the image
-	image = cv2.imread(image_path)
-	image = cv2.cvtColor(image, cv2.COLOR_BGR2RGB)
-	
-	# Create a copy for annotation
-	annotated_image = image.copy()
-	
-	# Create a color map for detected phrases
-	phrase_to_color = {}
-	for phrase, (obj, color) in zip(phrases, object_colors * 10):  # Repeat colors if needed
-		if phrase.lower() in obj.lower() or obj.lower() in phrase.lower():
-			phrase_to_color[phrase] = find_color(color)
-	
-	# Default colors for unmatched phrases
-	default_colors = [(255, 0, 0), (0, 255, 0), (0, 0, 255), (255, 255, 0), (255, 0, 255)]
-	
-	# Apply masks with colors
-	overlay = annotated_image.copy()
-	
-	for i, (mask, phrase) in enumerate(zip(masks, phrases)):
-		# Determine color for this mask
-		if phrase in phrase_to_color:
-			color = phrase_to_color[phrase]
-		else:
-			color = default_colors[i % len(default_colors)]
-		
-		# Apply colored mask
-		colored_mask = np.zeros_like(annotated_image)
-		colored_mask[mask] = color
-		
-		# Blend the mask with the image
-		cv2.addWeighted(colored_mask, 0.5, overlay, 1, 0, overlay)
-	
-	# Add labels to the image
-	for i, phrase in enumerate(phrases):
-		# Add text labels to the image
-		cv2.putText(
-			overlay,
-			phrase,
-			(10, 30 + i * 30),
-			cv2.FONT_HERSHEY_SIMPLEX,
-			1,
-			phrase_to_color.get(phrase, default_colors[i % len(default_colors)]),
-			2
-		)
-	
-	return overlay
-
-def enhance_text_with_llm(text: str, llm_model: str = None, llm_prompt: str = None) -> str:
-	"""
-	Use LLM to enhance the text input by expanding object descriptions,
-	inferring missing color information, and improving object detection.
-	
-	Args:
-		text: Original text input from user
-		llm_model: Selected LLM model name
-		
-	Returns:
-		Enhanced text input for better object detection
-	"""
-	try:
-		global loaded_llm_enhance_model
-		llm = model_loader.get_llm(llm_model)
-		loaded_llm_enhance_model = model_loader.llm_name
-
-		if llm_prompt == None:
-			llm_prompt = LLM_ENHANCE_PROMPT
-		
-		# Create a prompt for the LLM
-		prompt = llm_prompt.replace("<text>", text)
-		
-		if hasattr(llm, "tokenizer") and hasattr(llm.tokenizer, "model_max_length"):
-			max_length = int(llm.tokenizer.model_max_length)
-			max_length = min(max_length, MAX_OUT_TOKENS)
-		else:
-			max_length = MAX_OUT_TOKENS
-
-		# Try different LLM APIs based on what's available
-		if llm == "openai":
-			try:
-				from openai import OpenAI
-				client = OpenAI(api_key=OPENAI_API_KEY)
-				
-				response = client.chat.completions.create(
-					model="gpt-3.5-turbo",
-					messages=[
-						{"role": "system", "content": "You help identify objects and their colors in images."},
-						{"role": "user", "content": prompt}
-					],
-					max_tokens=max_length,
-					temperature=0.3
-				)
-				return response.choices[0].message.content.strip()
-			except Exception as e:
-				logger.error(f"OpenAI API error: {e}")
-				return text
-				
-		else:
-			# Text generation pipeline
-			outputs = llm(prompt, max_new_tokens=max_length, do_sample=False)
-			if isinstance(outputs, list) and len(outputs) > 0:
-				# Extract just the newly generated text
-				generated = outputs[0]['generated_text']
-				if generated.startswith(prompt):
-					return generated[len(prompt):].strip()
-				return generated.strip()
-	
-		# If we get here, return the original text
-		return text
-		
-	except Exception as e:
-		logger.error(f"Error enhancing text with LLM: {e}")
-		return text
-
-def gradio_interface(image, text, llm_enhance_choice, llm_enhance_prompt, llm_extract_choice, llm_extract_prompt, dino_choice, sam_choice, threshold_box, threshold_text):
-	"""
-	Gradio interface function.
-	
-	Args:
-		image: Input image
-		text: Text input
-		llm_enhance_choice: Selected LLM Enhance model
-		llm_enhance_prompt: LLM Enhance prompt template
-		llm_extract_choice: Selected LLM Extract model
-		llm_extract_prompt: LLM Extract prompt template
-		dino_choice: Selected GroundingDINO model
-		sam_choice: Selected SAM model
-		threshold_box: Box threshold value
-		threshold_text: Text threshold value
-		
-	Returns:
-		Annotated image, enhanced text, object-color pairs, detected phrases, and status message
-	"""
-	# Save the input image temporarily
-	temp_input_path = "temp_input.jpg"
-	image.save(temp_input_path)
-	
-	try:
-		# Update thresholds
-		global BOX_THRESHOLD, TEXT_THRESHOLD
-		BOX_THRESHOLD = float(threshold_box)
-		TEXT_THRESHOLD = float(threshold_text)
-		
-		# Get model configurations
-		llm_enhance_model = LLM_OPTIONS.get(llm_enhance_choice)
-		llm_extract_model = LLM_OPTIONS.get(llm_extract_choice)
-		dino_config = GROUNDING_DINO_OPTIONS.get(dino_choice, {}).get("config")
-		dino_checkpoint = GROUNDING_DINO_OPTIONS.get(dino_choice, {}).get("checkpoint")
-		sam_type = SAM_OPTIONS.get(sam_choice, {}).get("type")
-		sam_checkpoint = SAM_OPTIONS.get(sam_choice, {}).get("checkpoint")
-		
-		# Process the enhanced text
-		enhanced_text = text if llm_enhance_choice == "None" else enhance_text_with_llm(text, llm_enhance_model, llm_enhance_prompt)
-		logger.info(f"Enhanced text: {enhanced_text}")
-		
-		# Extract objects and colors from text
-		object_colors = [["wings", "white"]] if llm_extract_choice == "None" else extract_objects_and_colors(enhanced_text, llm_extract_model, llm_extract_prompt)
-		logger.info(f"Detected objects and colors: {object_colors}")
-		if len(object_colors) == 0:
-			logger.warning("No object-color pairs detected")
-			return (image, enhanced_text, "", "", 
-					"No object-color pairs detected. Try adjusting text or using different models.")
-		
-		# Format object-color pairs for display
-		object_color_display = []
-		for obj, color in object_colors:
-			object_color_display.append(f"{obj}: {color}")
-		object_color_text = "\n".join(object_color_display)
-		
-		# Create a prompt for GroundingDINO
-		dino_prompt = ". ".join([obj for obj, _ in object_colors])
-		
-		# Detect objects with GroundingDINO
-		boxes, logits, phrases = detect_objects_with_groundingdino(temp_input_path, dino_prompt, dino_config, dino_checkpoint)
-		logger.info(f"Detected phrases: {phrases}")
-		detected_phrases = ". ".join(phrases) if len(phrases) > 0 else "No objects detected"
-		
-		# If no objects detected, return original image
-		if len(boxes) == 0:
-			logger.warning("No objects detected")
-			return (image, enhanced_text, object_color_text, detected_phrases, 
-					"No objects detected. Try adjusting thresholds or using different models.")
-		
-		# Generate masks with SAM
-		masks = generate_masks_with_sam(temp_input_path, boxes, sam_type, sam_checkpoint)
-		
-		# Annotate the image
-		annotated_image = annotate_image(temp_input_path, masks, object_colors, phrases)
-		
-		# Convert result to PIL Image for Gradio
-		result_pil = Image.fromarray(annotated_image)
-		
-		return (result_pil, enhanced_text, object_color_text, detected_phrases,
-				f"Processing complete with {loaded_llm_enhance_model}, {loaded_llm_extract_model}, {dino_choice}, and {sam_choice}.")
-	except Exception as e:
-		logger.error(f"Error in gradio_interface: {e}")
-		# Return original image with error text
-		draw = ImageDraw.Draw(image)
-		draw.text((10, 10), f"Error: {str(e)}", fill=(255, 0, 0))
-		return image, text, "", "", f"Error: {str(e)}"
-	finally:
-		# Clean up
-		if os.path.exists(temp_input_path):
-			os.remove(temp_input_path)
-
-def create_model_options_grid():
-	"""f
-	Creates a grid of model selection options for the Gradio interface
-	"""
-	with gr.Row():
-		llm_enhance_choice = gr.Dropdown(
-			choices=["None"]+list(LLM_OPTIONS.keys()),
-			value="Default",
-			label="LLM Enhance Model"
-		)
-	
-		llm_enhance_prompt = gr.Textbox(
-			lines=4, 
-			value = LLM_ENHANCE_PROMPT,
-			label="Enhance Prompt"
-		)
-
-	with gr.Row():
-		llm_extract_choice = gr.Dropdown(
-			choices=["None"]+list(LLM_OPTIONS.keys()),
-			value="Default",
-			label="LLM Extract Model"
-		)
-	
-		llm_extract_prompt = gr.Textbox(
-			lines=4, 
-			value=LLM_EXTRACT_PROMPT,
-			label="Extract Prompt"
-		)
-
-	with gr.Row():
-		dino_choice = gr.Dropdown(
-			choices=list(GROUNDING_DINO_OPTIONS.keys()),
-			value="Swin-T",
-			label="GroundingDINO Model"
-		)
-		
-		sam_choice = gr.Dropdown(
-			choices=list(SAM_OPTIONS.keys()),
-			value="ViT-H",
-			label="SAM Model"
-		)
-		
-	with gr.Row():
-		threshold_box = gr.Slider(
-			minimum=0.05,
-			maximum=0.95,
-			value=BOX_THRESHOLD,
-			step=0.05,
-			label="Box Confidence Threshold"
-		)
-		
-		threshold_text = gr.Slider(
-			minimum=0.05,
-			maximum=0.95,
-			value=TEXT_THRESHOLD,
-			step=0.05,
-			label="Text Confidence Threshold"
-		)
-		
-	# Return the model options for use in the Gradio interface
-	return llm_enhance_choice, llm_enhance_prompt, llm_extract_choice, llm_extract_prompt, dino_choice, sam_choice, threshold_box, threshold_text
-
-def main():
-	# Initialize random number generator
-	np.random.seed(42)
-
-	# Create Gradio interface
-	with gr.Blocks() as demo:
-		gr.Markdown("""
-		# Colorize Agent
-		
-		Detect and annotate objects in images based on object-color pairs extracted from text descriptions.
-		""")
-		
-		with gr.Tabs():
-			with gr.TabItem("Annotate Images"):
-				with gr.Row():
-					with gr.Column(scale=1):
-						# Input controls
-						gr.Markdown("### Input")
-						input_image = gr.Image(type="pil", label="Input Image")
-						input_text = gr.Textbox(
-							lines=2, 
-							placeholder="Describe objects to detect and their colors (e.g., 'a red car, blue sky, green trees')", 
-							label="Text Description"
-						)
-						
-						# Model selection
-						llm_enhance_choice, llm_enhance_prompt, llm_extract_choice, llm_extract_prompt, dino_choice, sam_choice, threshold_box, threshold_text = create_model_options_grid()
-						
-						# Process button
-						submit_btn = gr.Button("Process Image", variant="primary")
-					
-					with gr.Column(scale=1):
-						# Outputs
-						gr.Markdown("### Output")
-						output_image = gr.Image(type="pil", label="Annotated Image")
-<<<<<<< HEAD
-						enhanced_text = gr.Textbox(label="Enhanced Text", interactive=False)
-						object_color_text = gr.Textbox(label="Object-Color Pairs", interactive=False)
-						detected_phrases = gr.Textbox(label="Detected Phrases", interactive=False)
-=======
-						enhanced_message = gr.Textbox(label="Enhanced Text", interactive=False)
-						object_color_message = gr.Textbox(label="Object-Color Pairs", interactive=False)
-						detected_phrases_message = gr.Textbox(label="Detected Phrases", interactive=False)
->>>>>>> f9c18202
-						status_message = gr.Textbox(label="Status", interactive=False)
-
-			with gr.TabItem("How It Works"):
-				gr.Markdown("""
-				## How to use:
-				1. Upload an image containing the objects you want to annotate
-				2. Describe the objects and their colors (e.g., "a red car, blue sky, green trees")
-				3. Select your preferred models for each component:
-				- **LLM**: Enhance and processes text descriptions for better object detection
-				- **GroundingDINO**: Detects objects based on text prompts
-				- **SAM (Segment Anything)**: Creates precise masks of detected objects
-				4. Adjust confidence thresholds if needed
-				5. Click "Process Image" to generate your annotated result
-				
-				## Model Options:
-				- **LLM Options**:
-				- Default: Automatically selects based on availability
-				- OpenAI: Uses OpenAI API (requires API key)
-				- Flan-T5-XL: Google's T5 model for text understanding
-				- BART Large: Facebook's BART model
-				- GPT-2 Large/GPT-2: OpenAI GPT-2 models
-				
-				- **GroundingDINO Options**:
-				- Swin-T: Smaller, faster model
-				- Swin-B: Larger, more accurate model
-				
-				- **SAM Options**:
-				- ViT-H: Highest quality, more resource intensive
-				- ViT-L: Medium quality and resources
-				- ViT-B: Faster, lower resource usage
-				
-				## Example inputs:
-				- "red car and blue sky"
-				- "yellow dog playing in green grass"
-				- "person wearing blue shirt next to a brown table"
-				- "black cat on white sofa"
-				""")
-				
-				gr.Markdown("""
-				## Technical Details:
-				
-				### Component Pipeline:
-				1. **Text Processing**: The LLM analyzes your text description to extract objects and associated colors
-				2. **Object Detection**: GroundingDINO locates objects in the image based on the text prompt
-				3. **Segmentation**: SAM generates precise masks for each detected object
-				4. **Annotation**: The system overlays colored masks on the original image
-				
-				### Confidence Thresholds:
-				- **Box Confidence**: Higher values make detection more conservative (fewer false positives)
-				- **Text Confidence**: Controls how strictly text prompts match detected objects
-				""")
-			
-		# Set up examples
-		example_text_description = """
-The wings of the eagle and the clipeus-bearing Erotes are painted with two shades of red: crimson-red and ochre-red, identified through analysis as hematite.
-The short feathers of the Erotes were painted in the grooved areas with Egyptian blue, creating a chiaroscuro effect with the two reds.
-The painting is executed with fine and elegant brushstrokes, meticulous and attentive to the details of the sculpted relief.
-Tellus’ headband, the strings of Achilles’ lyre, and the tail of the centaur on the right side of the sarcophagus were painted in ochre-red.
-The corner holes of the eyes of the group on the right (of the sarcophagus), depicting Chiron and Achilles, as well as those of Oceanus and Tellus, were painted in crimson-red, while the outlines of the irises of the two Erotes were rendered in ochre red; the pupils are black.
-		"""
-		
-		examples = [
-			# ["example_image.jpg", "a red car and blue sky", "Default", LLM_ENHANCE_PROMPT, "Default", LLM_EXTRACT_PROMPT, "Swin-T", "ViT-H", 0.35, 0.25],
-			# ["example_image2.jpg", "yellow dog and green grass", "GPT-2", LLM_ENHANCE_PROMPT, "GPT-2", LLM_EXTRACT_PROMPT, "Swin-T", "ViT-B", 0.3, 0.2]            
-			["example.jpg", example_text_description, "None", LLM_ENHANCE_PROMPT, "None", LLM_EXTRACT_PROMPT, "Swin-T", "ViT-H", 0.3, 0.2]
-		]
-		
-		gr.Examples(
-			examples=examples,
-			inputs=[input_image, input_text, llm_enhance_choice, llm_enhance_prompt, llm_extract_choice, llm_extract_prompt, dino_choice, sam_choice, threshold_box, threshold_text],
-<<<<<<< HEAD
-			outputs=[output_image, enhanced_text, object_color_text, detected_phrases, status_message],
-=======
-			outputs=[output_image, enhanced_message, object_color_message, detected_phrases_message, status_message],
->>>>>>> f9c18202
-			fn=gradio_interface,
-			cache_examples=False
-		)
-
-		# Connect the button to the function
-		submit_btn.click(
-			fn=gradio_interface,
-			inputs=[input_image, input_text, llm_enhance_choice, llm_enhance_prompt, llm_extract_choice, llm_extract_prompt, dino_choice, sam_choice, threshold_box, threshold_text],
-<<<<<<< HEAD
-			outputs=[output_image, enhanced_text, object_color_text, detected_phrases, status_message],
-=======
-			outputs=[output_image, enhanced_message, object_color_message, detected_phrases_message, status_message],
->>>>>>> f9c18202
-		)
-		
-	# Launch the app
-	demo.launch()
-
-if __name__ == "__main__":
-	main()
+import os
+import torch
+import numpy as np
+import gradio as gr
+from PIL import Image, ImageDraw
+from transformers import pipeline
+from groundingdino.util.inference import load_model, load_image, predict
+from segment_anything import sam_model_registry, SamPredictor
+from typing import List, Tuple
+import cv2
+import json
+import logging
+import warnings
+from dotenv import load_dotenv, dotenv_values
+
+load_dotenv()
+
+# Set up logging
+logging.basicConfig(level=logging.INFO, format='%(asctime)s - %(name)s - %(levelname)s - %(message)s')
+logger = logging.getLogger(__name__)
+
+# Suppress specific warnings
+warnings.filterwarnings("ignore", category=UserWarning, message=".*The given NumPy array is not writeable.*")
+
+# Constants
+OPENAI_API_KEY = os.getenv("OPENAI_API_KEY")
+HF_API_KEY = os.getenv("HF_API_KEY")
+
+BOX_THRESHOLD = 0.35
+TEXT_THRESHOLD = 0.25
+
+MAX_OUT_TOKENS = 1024
+
+LLM_ENHANCE_PROMPT = """
+I need help identifying objects and their colors in an image based on this description:
+
+"<text>"
+
+Expand this description to clearly identify each object and its color.
+Format your response to focus only on objects and their colors, like: "red car, blue sky, green tree, brown dog".
+Only include objects that are likely visible in the image.
+Be specific about object names.
+"""
+
+LLM_EXTRACT_PROMPT = """
+Extract objects and their associated colors from the following text. Return a JSON list of [object, color] pairs.
+Only include colors mentioned in the text, or if no color is specified for an object, assign it "default".
+
+Text: "<text>"
+
+JSON Format: 
+[
+["object1", "color1"],
+["object2", "color2"],
+...
+]
+"""
+
+# Available model options
+LLM_OPTIONS = {
+	"Default": None,  # Will select automatically based on availability
+	"OpenAI": "openai",
+	"Flan-T5-XL": "google/flan-t5-xl",
+	"BART-Large": "facebook/bart-large",
+	"GPT-2-Large": "gpt2-large",
+	"GPT-2": "gpt2",
+	"Qwen-2.5": "Qwen/Qwen2.5-0.5B",
+	"Mistral-7B": "mistralai/Mistral-7B-Instruct-v0.2",
+}
+
+GROUNDING_DINO_OPTIONS = {
+	"Swin-T": {
+		"config": "GroundingDINO_SwinT_OGC.cfg.py",
+		"checkpoint": "groundingdino_swint_ogc.pth"
+	},
+	"Swin-B": {
+		"config": "GroundingDINO_SwinB.cfg.py",
+		"checkpoint": "groundingdino_swinb_cogcoor.pth"
+	},
+}
+
+SAM_OPTIONS = {
+	"ViT-H": {
+		"type": "vit_h",
+		"checkpoint": "sam_vit_h_4b8939.pth"
+	},
+	"ViT-L": {
+		"type": "vit_l",
+		"checkpoint": "sam_vit_l_0b3195.pth"
+	},
+	"ViT-B": {
+		"type": "vit_b",
+		"checkpoint": "sam_vit_b_01ec64.pth"
+	},
+}
+
+from huggingface_hub import login
+login(HF_API_KEY)
+
+class ModelLoader:
+	"""Class to handle model loading and caching"""
+	def __init__(self):
+		self.groundingdino = None
+		self.groundingdino_config = None
+		self.groundingdino_checkpoint = None
+		self.sam_predictor = None
+		self.sam_type = None
+		self.sam_checkpoint = None
+		self.llm = None
+		self.llm_name = None
+		
+	def get_groundingdino(self, config_path=None, checkpoint_path=None):
+		# If new config or checkpoint is provided, or first load
+		if ((config_path and config_path != self.groundingdino_config) or 
+			(checkpoint_path and checkpoint_path != self.groundingdino_checkpoint) or 
+			self.groundingdino is None):
+			
+			# Update paths if provided
+			self.groundingdino_config = config_path or self.groundingdino_config or GROUNDING_DINO_OPTIONS["Swin-T"]["config"]
+			self.groundingdino_checkpoint = checkpoint_path or self.groundingdino_checkpoint or GROUNDING_DINO_OPTIONS["Swin-T"]["checkpoint"]
+			
+			try:
+				logger.info(f"Loading GroundingDINO with config: {self.groundingdino_config} and checkpoint: {self.groundingdino_checkpoint}")
+				if not os.path.isfile(self.groundingdino_config):
+					torch.hub.download_url_to_file(f"https://huggingface.co/pengxian/grounding-dino/resolve/main/{self.groundingdino_config}", self.groundingdino_config)
+				if not os.path.isfile(self.groundingdino_checkpoint):
+					torch.hub.download_url_to_file(f"https://huggingface.co/pengxian/grounding-dino/resolve/main/{self.groundingdino_checkpoint}", self.groundingdino_checkpoint)
+				self.groundingdino = load_model(self.groundingdino_config, self.groundingdino_checkpoint)
+				logger.info("GroundingDINO loaded successfully")
+			except Exception as e:
+				logger.error(f"Error loading GroundingDINO: {e}")
+				raise
+				
+		return self.groundingdino
+		
+	def get_sam_predictor(self, sam_type=None, checkpoint_path=None):
+		# If new type or checkpoint is provided, or first load
+		if ((sam_type and sam_type != self.sam_type) or 
+			(checkpoint_path and checkpoint_path != self.sam_checkpoint) or 
+			self.sam_predictor is None):
+			
+			# Update paths if provided
+			self.sam_type = sam_type or self.sam_type or SAM_OPTIONS["ViT-H"]["type"]
+			self.sam_checkpoint = checkpoint_path or self.sam_checkpoint or SAM_OPTIONS["ViT-H"]["checkpoint"]
+			
+			try:
+				logger.info(f"Loading SAM with type: {self.sam_type} and checkpoint: {self.sam_checkpoint}")
+				if not os.path.isfile(self.sam_checkpoint):
+					torch.hub.download_url_to_file(f"https://dl.fbaipublicfiles.com/segment_anything/{self.sam_checkpoint}", self.sam_checkpoint)
+				sam = sam_model_registry[self.sam_type](checkpoint=self.sam_checkpoint)
+				sam.to(device=torch.device("cuda" if torch.cuda.is_available() else "cpu"))
+				self.sam_predictor = SamPredictor(sam)
+				logger.info("SAM loaded successfully")
+			except Exception as e:
+				logger.error(f"Error loading SAM: {e}")
+				raise
+				
+		return self.sam_predictor
+		
+	def get_llm(self, model_name=None):
+		# If new model is requested or first load
+		if (model_name and model_name != self.llm_name) or self.llm is None:
+			self.llm_name = model_name or self.llm_name
+			
+			try:
+				logger.info(f"Loading LLM: {self.llm_name}")
+				
+				# Handle OpenAI specifically
+				if self.llm_name == "openai":
+					try:
+						from openai import OpenAI
+						self.llm = "openai"
+						logger.info("Using OpenAI API")
+						return self.llm
+					except (ImportError, Exception) as e:
+						logger.warning(f"OpenAI import failed: {e}. Falling back to local models.")
+				
+				# Handle Hugging Face models
+				if self.llm_name and self.llm_name != "openai":
+					try:
+						if "t5" in self.llm_name.lower() or "bart" in self.llm_name.lower():
+							self.llm = pipeline("text2text-generation", model=self.llm_name)
+						else:
+							self.llm = pipeline("text-generation", model=self.llm_name)
+						logger.info(f"Loaded LLM: {self.llm_name}")
+						return self.llm
+					except Exception as e:
+						logger.error(f"Failed to load {self.llm_name}: {e}")
+				
+				# If specific model failed or no model specified, try our options in order
+				if not self.llm or self.llm == "failed":
+					for model_option in ["google/flan-t5-xl", "facebook/bart-large", "gpt2-large", "gpt2"]:
+						try:
+							if "t5" in model_option.lower() or "bart" in model_option.lower():
+								self.llm = pipeline("text2text-generation", model=model_option)
+							else:
+								self.llm = pipeline("text-generation", model=model_option)
+							self.llm_name = model_option
+							logger.info(f"Loaded fallback LLM: {model_option}")
+							break
+						except Exception as e:
+							logger.warning(f"Failed to load {model_option}: {e}")
+							continue
+				
+				# Last resort fallback
+				if not self.llm or self.llm == "failed":
+					try:
+						self.llm = pipeline("text-generation", model="gpt2")
+						self.llm_name = "gpt2"
+						logger.info("Loaded last-resort fallback model: gpt2")
+					except Exception as e:
+						logger.error(f"Failed to load any LLM model: {e}")
+						self.llm = "failed"
+					
+			except Exception as e:
+				logger.error(f"Error loading LLM: {e}")
+				self.llm = "failed"
+				
+		return self.llm
+
+# Global model loader
+model_loader = ModelLoader()
+loaded_llm_enhance_model = None
+loaded_llm_extract_model = None
+
+def extract_objects_and_colors(text: str, llm_model: str = None, llm_prompt: str = None) -> List[Tuple[str, Tuple[int, int, int]]]:
+	"""
+	Extract objects and their associated colors from text input using an LLM.
+	
+	Args:
+		text: Input text containing object descriptions and colors
+		
+	Returns:
+		List of tuples containing (object_name, color)
+	"""
+	color_object_pairs = []
+
+	# Use LLM to extract object-color pairs
+	try:
+		if llm_prompt == None:
+			llm_prompt = LLM_EXTRACT_PROMPT
+		
+		# Create a prompt for the LLM
+		prompt = llm_prompt.replace("<text>", text)
+
+		# Use Hugging Face API if available, otherwise use OpenAI
+		try:
+			from transformers import pipeline
+			
+			# Load LLM
+			global loaded_llm_extract_model
+			llm = model_loader.get_llm(llm_model)
+			loaded_llm_extract_model = model_loader.llm_name
+
+			if hasattr(llm, "tokenizer") and hasattr(llm.tokenizer, "model_max_length"):
+				max_length = int(llm.tokenizer.model_max_length)
+				max_length = min(max_length, MAX_OUT_TOKENS)
+			else:
+				max_length = MAX_OUT_TOKENS
+				
+			# Generate response
+			if llm == "openai":
+				try:
+					from openai import OpenAI
+					client = OpenAI(api_key=OPENAI_API_KEY)
+					
+					response = client.chat.completions.create(
+						model="gpt-3.5-turbo",
+						messages=[
+							{"role": "system", "content": "You extract objects and their colors from text."},
+							{"role": "user", "content": prompt}
+						],
+						max_tokens=max_length,
+						temperature=0
+					)
+					response_text = response.choices[0].message.content.strip()
+				except Exception as e:
+					logger.error(f"OpenAI API error: {e}")
+					raise
+			else:
+				response = llm(prompt, max_new_tokens=max_length, do_sample=False)
+				response_text = response[0]['generated_text']
+				if response_text.startswith(prompt):
+					response_text = response_text[len(prompt):].strip()
+			
+			# Extract the JSON part
+			json_start = response_text.find('[')
+			json_end = response_text.rfind(']') + 1
+			
+			if json_start >= 0 and json_end > json_start:
+				json_str = response_text[json_start:json_end]
+				json_str = json_str.replace("\\n", "\n").replace("\\t", "\t")  # .replace("'", '"')
+				try:
+					color_object_pairs = json.loads(json_str)
+				except json.JSONDecodeError:
+					logger.warning("Failed to parse JSON from LLM response")
+					color_object_pairs = []
+			
+		except Exception as e:
+			logger.error(f"Error using LLM for extraction: {e}")
+	
+	except Exception as e:
+		logger.error(f"LLM processing error: {e}")
+	
+	return color_object_pairs
+
+def detect_objects_with_groundingdino(image_path: str, text_prompt: str, dino_config=None, dino_checkpoint=None) -> Tuple[np.ndarray, np.ndarray, np.ndarray]:
+	"""
+	Detect objects in the image using GroundingDINO.
+	
+	Args:
+		image_path: Path to the input image
+		text_prompt: Text prompt specifying objects to detect
+		dino_config: Path to GroundingDINO config
+		dino_checkpoint: Path to GroundingDINO checkpoint
+		
+	Returns:
+		Tuple of (boxes, logits, phrases)
+	"""
+	model = model_loader.get_groundingdino(dino_config, dino_checkpoint)
+	image_source, image = load_image(image_path)
+	
+	boxes, logits, phrases = predict(
+		model=model,
+		image=image,
+		caption=text_prompt,
+		box_threshold=BOX_THRESHOLD,
+		text_threshold=TEXT_THRESHOLD
+	)
+	
+	return boxes, logits, phrases
+
+def generate_masks_with_sam(image_path: str, boxes: np.ndarray, sam_type=None, sam_checkpoint=None) -> List[np.ndarray]:
+	"""
+	Generate masks for detected objects using Segment Anything.
+	
+	Args:
+		image_path: Path to the input image
+		boxes: Bounding boxes from GroundingDINO
+		sam_type: SAM model type
+		sam_checkpoint: Path to SAM checkpoint
+		
+	Returns:
+		List of binary masks
+	"""
+	predictor = model_loader.get_sam_predictor(sam_type, sam_checkpoint)
+	
+	# Read the image
+	image = cv2.imread(image_path)
+	image = cv2.cvtColor(image, cv2.COLOR_BGR2RGB)
+	
+	# Set the image for SAM
+	predictor.set_image(image)
+	
+	# Convert boxes from normalized to absolute coordinates
+	H, W, _ = image.shape
+	transformed_boxes = torch.clone(boxes)
+	transformed_boxes[:, 0] *= W
+	transformed_boxes[:, 1] *= H
+	transformed_boxes[:, 2] *= W
+	transformed_boxes[:, 3] *= H
+	
+	# Convert to format expected by SAM
+	sam_boxes = torch.tensor(transformed_boxes, dtype=torch.float).cuda() if torch.cuda.is_available() else torch.tensor(transformed_boxes, dtype=torch.float)
+	
+	# Get masks from SAM
+	masks = []
+	for box in sam_boxes:
+		sam_result = predictor.predict(
+			box=box.cpu().numpy(),
+			multimask_output=False
+		)
+		masks.append(sam_result[0][0])  # Take the first mask
+	
+	return masks
+
+def find_color(color_name):
+	default_colors = [(255, 0, 0), (0, 255, 0), (0, 0, 255), (255, 255, 0), (255, 0, 255)]
+	return default_colors[np.random.randint(0, len(default_colors))] 
+
+def annotate_image(image_path: str, masks: List[np.ndarray], object_colors: List[Tuple[str, str]], phrases: List[str]) -> np.ndarray:
+	"""
+	Annotate the image with colored masks for detected objects.
+	
+	Args:
+		image_path: Path to the input image
+		masks: Binary masks from SAM
+		object_colors: List of (object_name, color) tuples
+		phrases: Detected phrases from GroundingDINO
+		
+	Returns:
+		Annotated image
+	"""
+	# Read the image
+	image = cv2.imread(image_path)
+	image = cv2.cvtColor(image, cv2.COLOR_BGR2RGB)
+	
+	# Create a copy for annotation
+	annotated_image = image.copy()
+	
+	# Create a color map for detected phrases
+	phrase_to_color = {}
+	for phrase, (obj, color) in zip(phrases, object_colors * 10):  # Repeat colors if needed
+		if phrase.lower() in obj.lower() or obj.lower() in phrase.lower():
+			phrase_to_color[phrase] = find_color(color)
+	
+	# Default colors for unmatched phrases
+	default_colors = [(255, 0, 0), (0, 255, 0), (0, 0, 255), (255, 255, 0), (255, 0, 255)]
+	
+	# Apply masks with colors
+	overlay = annotated_image.copy()
+	
+	for i, (mask, phrase) in enumerate(zip(masks, phrases)):
+		# Determine color for this mask
+		if phrase in phrase_to_color:
+			color = phrase_to_color[phrase]
+		else:
+			color = default_colors[i % len(default_colors)]
+		
+		# Apply colored mask
+		colored_mask = np.zeros_like(annotated_image)
+		colored_mask[mask] = color
+		
+		# Blend the mask with the image
+		cv2.addWeighted(colored_mask, 0.5, overlay, 1, 0, overlay)
+	
+	# Add labels to the image
+	for i, phrase in enumerate(phrases):
+		# Add text labels to the image
+		cv2.putText(
+			overlay,
+			phrase,
+			(10, 30 + i * 30),
+			cv2.FONT_HERSHEY_SIMPLEX,
+			1,
+			phrase_to_color.get(phrase, default_colors[i % len(default_colors)]),
+			2
+		)
+	
+	return overlay
+
+def enhance_text_with_llm(text: str, llm_model: str = None, llm_prompt: str = None) -> str:
+	"""
+	Use LLM to enhance the text input by expanding object descriptions,
+	inferring missing color information, and improving object detection.
+	
+	Args:
+		text: Original text input from user
+		llm_model: Selected LLM model name
+		
+	Returns:
+		Enhanced text input for better object detection
+	"""
+	try:
+		global loaded_llm_enhance_model
+		llm = model_loader.get_llm(llm_model)
+		loaded_llm_enhance_model = model_loader.llm_name
+
+		if llm_prompt == None:
+			llm_prompt = LLM_ENHANCE_PROMPT
+		
+		# Create a prompt for the LLM
+		prompt = llm_prompt.replace("<text>", text)
+		
+		if hasattr(llm, "tokenizer") and hasattr(llm.tokenizer, "model_max_length"):
+			max_length = int(llm.tokenizer.model_max_length)
+			max_length = min(max_length, MAX_OUT_TOKENS)
+		else:
+			max_length = MAX_OUT_TOKENS
+
+		# Try different LLM APIs based on what's available
+		if llm == "openai":
+			try:
+				from openai import OpenAI
+				client = OpenAI(api_key=OPENAI_API_KEY)
+				
+				response = client.chat.completions.create(
+					model="gpt-3.5-turbo",
+					messages=[
+						{"role": "system", "content": "You help identify objects and their colors in images."},
+						{"role": "user", "content": prompt}
+					],
+					max_tokens=max_length,
+					temperature=0.3
+				)
+				return response.choices[0].message.content.strip()
+			except Exception as e:
+				logger.error(f"OpenAI API error: {e}")
+				return text
+				
+		else:
+			# Text generation pipeline
+			outputs = llm(prompt, max_new_tokens=max_length, do_sample=False)
+			if isinstance(outputs, list) and len(outputs) > 0:
+				# Extract just the newly generated text
+				generated = outputs[0]['generated_text']
+				if generated.startswith(prompt):
+					return generated[len(prompt):].strip()
+				return generated.strip()
+	
+		# If we get here, return the original text
+		return text
+		
+	except Exception as e:
+		logger.error(f"Error enhancing text with LLM: {e}")
+		return text
+
+def gradio_interface(image, text, llm_enhance_choice, llm_enhance_prompt, llm_extract_choice, llm_extract_prompt, dino_choice, sam_choice, threshold_box, threshold_text):
+	"""
+	Gradio interface function.
+	
+	Args:
+		image: Input image
+		text: Text input
+		llm_enhance_choice: Selected LLM Enhance model
+		llm_enhance_prompt: LLM Enhance prompt template
+		llm_extract_choice: Selected LLM Extract model
+		llm_extract_prompt: LLM Extract prompt template
+		dino_choice: Selected GroundingDINO model
+		sam_choice: Selected SAM model
+		threshold_box: Box threshold value
+		threshold_text: Text threshold value
+		
+	Returns:
+		Annotated image, enhanced text, object-color pairs, detected phrases, and status message
+	"""
+	# Save the input image temporarily
+	temp_input_path = "temp_input.jpg"
+	image.save(temp_input_path)
+	
+	try:
+		# Update thresholds
+		global BOX_THRESHOLD, TEXT_THRESHOLD
+		BOX_THRESHOLD = float(threshold_box)
+		TEXT_THRESHOLD = float(threshold_text)
+		
+		# Get model configurations
+		llm_enhance_model = LLM_OPTIONS.get(llm_enhance_choice)
+		llm_extract_model = LLM_OPTIONS.get(llm_extract_choice)
+		dino_config = GROUNDING_DINO_OPTIONS.get(dino_choice, {}).get("config")
+		dino_checkpoint = GROUNDING_DINO_OPTIONS.get(dino_choice, {}).get("checkpoint")
+		sam_type = SAM_OPTIONS.get(sam_choice, {}).get("type")
+		sam_checkpoint = SAM_OPTIONS.get(sam_choice, {}).get("checkpoint")
+		
+		# Process the enhanced text
+		enhanced_text = text if llm_enhance_choice == "None" else enhance_text_with_llm(text, llm_enhance_model, llm_enhance_prompt)
+		logger.info(f"Enhanced text: {enhanced_text}")
+		
+		# Extract objects and colors from text
+		object_colors = [["wings", "white"]] if llm_extract_choice == "None" else extract_objects_and_colors(enhanced_text, llm_extract_model, llm_extract_prompt)
+		logger.info(f"Detected objects and colors: {object_colors}")
+		if len(object_colors) == 0:
+			logger.warning("No object-color pairs detected")
+			return (image, enhanced_text, "", "", 
+					"No object-color pairs detected. Try adjusting text or using different models.")
+		
+		# Format object-color pairs for display
+		object_color_display = []
+		for obj, color in object_colors:
+			object_color_display.append(f"{obj}: {color}")
+		object_color_text = "\n".join(object_color_display)
+		
+		# Create a prompt for GroundingDINO
+		dino_prompt = ". ".join([obj for obj, _ in object_colors])
+		
+		# Detect objects with GroundingDINO
+		boxes, logits, phrases = detect_objects_with_groundingdino(temp_input_path, dino_prompt, dino_config, dino_checkpoint)
+		logger.info(f"Detected phrases: {phrases}")
+		detected_phrases = ". ".join(phrases) if len(phrases) > 0 else "No objects detected"
+		
+		# If no objects detected, return original image
+		if len(boxes) == 0:
+			logger.warning("No objects detected")
+			return (image, enhanced_text, object_color_text, detected_phrases, 
+					"No objects detected. Try adjusting thresholds or using different models.")
+		
+		# Generate masks with SAM
+		masks = generate_masks_with_sam(temp_input_path, boxes, sam_type, sam_checkpoint)
+		
+		# Annotate the image
+		annotated_image = annotate_image(temp_input_path, masks, object_colors, phrases)
+		
+		# Convert result to PIL Image for Gradio
+		result_pil = Image.fromarray(annotated_image)
+		
+		return (result_pil, enhanced_text, object_color_text, detected_phrases,
+				f"Processing complete with {loaded_llm_enhance_model}, {loaded_llm_extract_model}, {dino_choice}, and {sam_choice}.")
+	except Exception as e:
+		logger.error(f"Error in gradio_interface: {e}")
+		# Return original image with error text
+		draw = ImageDraw.Draw(image)
+		draw.text((10, 10), f"Error: {str(e)}", fill=(255, 0, 0))
+		return image, text, "", "", f"Error: {str(e)}"
+	finally:
+		# Clean up
+		if os.path.exists(temp_input_path):
+			os.remove(temp_input_path)
+
+def create_model_options_grid():
+	"""f
+	Creates a grid of model selection options for the Gradio interface
+	"""
+	with gr.Row():
+		llm_enhance_choice = gr.Dropdown(
+			choices=["None"]+list(LLM_OPTIONS.keys()),
+			value="Default",
+			label="LLM Enhance Model"
+		)
+	
+		llm_enhance_prompt = gr.Textbox(
+			lines=4, 
+			value = LLM_ENHANCE_PROMPT,
+			label="Enhance Prompt"
+		)
+
+	with gr.Row():
+		llm_extract_choice = gr.Dropdown(
+			choices=["None"]+list(LLM_OPTIONS.keys()),
+			value="Default",
+			label="LLM Extract Model"
+		)
+	
+		llm_extract_prompt = gr.Textbox(
+			lines=4, 
+			value=LLM_EXTRACT_PROMPT,
+			label="Extract Prompt"
+		)
+
+	with gr.Row():
+		dino_choice = gr.Dropdown(
+			choices=list(GROUNDING_DINO_OPTIONS.keys()),
+			value="Swin-T",
+			label="GroundingDINO Model"
+		)
+		
+		sam_choice = gr.Dropdown(
+			choices=list(SAM_OPTIONS.keys()),
+			value="ViT-H",
+			label="SAM Model"
+		)
+		
+	with gr.Row():
+		threshold_box = gr.Slider(
+			minimum=0.05,
+			maximum=0.95,
+			value=BOX_THRESHOLD,
+			step=0.05,
+			label="Box Confidence Threshold"
+		)
+		
+		threshold_text = gr.Slider(
+			minimum=0.05,
+			maximum=0.95,
+			value=TEXT_THRESHOLD,
+			step=0.05,
+			label="Text Confidence Threshold"
+		)
+		
+	# Return the model options for use in the Gradio interface
+	return llm_enhance_choice, llm_enhance_prompt, llm_extract_choice, llm_extract_prompt, dino_choice, sam_choice, threshold_box, threshold_text
+
+def main():
+	# Initialize random number generator
+	np.random.seed(42)
+
+	# Create Gradio interface
+	with gr.Blocks() as demo:
+		gr.Markdown("""
+		# Colorize Agent
+		
+		Detect and annotate objects in images based on object-color pairs extracted from text descriptions.
+		""")
+		
+		with gr.Tabs():
+			with gr.TabItem("Annotate Images"):
+				with gr.Row():
+					with gr.Column(scale=1):
+						# Input controls
+						gr.Markdown("### Input")
+						input_image = gr.Image(type="pil", label="Input Image")
+						input_text = gr.Textbox(
+							lines=2, 
+							placeholder="Describe objects to detect and their colors (e.g., 'a red car, blue sky, green trees')", 
+							label="Text Description"
+						)
+						
+						# Model selection
+						llm_enhance_choice, llm_enhance_prompt, llm_extract_choice, llm_extract_prompt, dino_choice, sam_choice, threshold_box, threshold_text = create_model_options_grid()
+						
+						# Process button
+						submit_btn = gr.Button("Process Image", variant="primary")
+					
+					with gr.Column(scale=1):
+						# Outputs
+						gr.Markdown("### Output")
+						output_image = gr.Image(type="pil", label="Annotated Image")
+						enhanced_message = gr.Textbox(label="Enhanced Text", interactive=False)
+						object_color_message = gr.Textbox(label="Object-Color Pairs", interactive=False)
+						detected_phrases_message = gr.Textbox(label="Detected Phrases", interactive=False)
+						status_message = gr.Textbox(label="Status", interactive=False)
+
+			with gr.TabItem("How It Works"):
+				gr.Markdown("""
+				## How to use:
+				1. Upload an image containing the objects you want to annotate
+				2. Describe the objects and their colors (e.g., "a red car, blue sky, green trees")
+				3. Select your preferred models for each component:
+				- **LLM**: Enhance and processes text descriptions for better object detection
+				- **GroundingDINO**: Detects objects based on text prompts
+				- **SAM (Segment Anything)**: Creates precise masks of detected objects
+				4. Adjust confidence thresholds if needed
+				5. Click "Process Image" to generate your annotated result
+				
+				## Model Options:
+				- **LLM Options**:
+				- Default: Automatically selects based on availability
+				- OpenAI: Uses OpenAI API (requires API key)
+				- Flan-T5-XL: Google's T5 model for text understanding
+				- BART Large: Facebook's BART model
+				- GPT-2 Large/GPT-2: OpenAI GPT-2 models
+				
+				- **GroundingDINO Options**:
+				- Swin-T: Smaller, faster model
+				- Swin-B: Larger, more accurate model
+				
+				- **SAM Options**:
+				- ViT-H: Highest quality, more resource intensive
+				- ViT-L: Medium quality and resources
+				- ViT-B: Faster, lower resource usage
+				
+				## Example inputs:
+				- "red car and blue sky"
+				- "yellow dog playing in green grass"
+				- "person wearing blue shirt next to a brown table"
+				- "black cat on white sofa"
+				""")
+				
+				gr.Markdown("""
+				## Technical Details:
+				
+				### Component Pipeline:
+				1. **Text Processing**: The LLM analyzes your text description to extract objects and associated colors
+				2. **Object Detection**: GroundingDINO locates objects in the image based on the text prompt
+				3. **Segmentation**: SAM generates precise masks for each detected object
+				4. **Annotation**: The system overlays colored masks on the original image
+				
+				### Confidence Thresholds:
+				- **Box Confidence**: Higher values make detection more conservative (fewer false positives)
+				- **Text Confidence**: Controls how strictly text prompts match detected objects
+				""")
+			
+		# Set up examples
+		example_text_description = """
+The wings of the eagle and the clipeus-bearing Erotes are painted with two shades of red: crimson-red and ochre-red, identified through analysis as hematite.
+The short feathers of the Erotes were painted in the grooved areas with Egyptian blue, creating a chiaroscuro effect with the two reds.
+The painting is executed with fine and elegant brushstrokes, meticulous and attentive to the details of the sculpted relief.
+Tellus’ headband, the strings of Achilles’ lyre, and the tail of the centaur on the right side of the sarcophagus were painted in ochre-red.
+The corner holes of the eyes of the group on the right (of the sarcophagus), depicting Chiron and Achilles, as well as those of Oceanus and Tellus, were painted in crimson-red, while the outlines of the irises of the two Erotes were rendered in ochre red; the pupils are black.
+		"""
+		
+		examples = [
+			# ["example_image.jpg", "a red car and blue sky", "Default", LLM_ENHANCE_PROMPT, "Default", LLM_EXTRACT_PROMPT, "Swin-T", "ViT-H", 0.35, 0.25],
+			# ["example_image2.jpg", "yellow dog and green grass", "GPT-2", LLM_ENHANCE_PROMPT, "GPT-2", LLM_EXTRACT_PROMPT, "Swin-T", "ViT-B", 0.3, 0.2]            
+			["example.jpg", example_text_description, "None", LLM_ENHANCE_PROMPT, "None", LLM_EXTRACT_PROMPT, "Swin-T", "ViT-H", 0.3, 0.2]
+		]
+		
+		gr.Examples(
+			examples=examples,
+			inputs=[input_image, input_text, llm_enhance_choice, llm_enhance_prompt, llm_extract_choice, llm_extract_prompt, dino_choice, sam_choice, threshold_box, threshold_text],
+			outputs=[output_image, enhanced_message, object_color_message, detected_phrases_message, status_message],
+			fn=gradio_interface,
+			cache_examples=False
+		)
+
+		# Connect the button to the function
+		submit_btn.click(
+			fn=gradio_interface,
+			inputs=[input_image, input_text, llm_enhance_choice, llm_enhance_prompt, llm_extract_choice, llm_extract_prompt, dino_choice, sam_choice, threshold_box, threshold_text],
+			outputs=[output_image, enhanced_message, object_color_message, detected_phrases_message, status_message],
+		)
+		
+	# Launch the app
+	demo.launch()
+
+if __name__ == "__main__":
+	main()